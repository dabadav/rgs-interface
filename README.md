--- conflicted
+++ resolved
@@ -11,11 +11,7 @@
 ## Requirements
 Ensure you have Python installed and the required dependencies:
 ```sh
-<<<<<<< HEAD
-pip install
-=======
 pip install recsys_interface-0.1.0.tar.gz
->>>>>>> f39b7b15
 ```
 
 ## Usage
